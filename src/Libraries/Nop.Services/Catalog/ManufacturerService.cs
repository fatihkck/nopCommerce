--- conflicted
+++ resolved
@@ -1,483 +1,475 @@
-using System;
-using System.Collections.Generic;
-using System.Linq;
-using Nop.Core;
-using Nop.Core.Caching;
-using Nop.Core.Data;
-using Nop.Core.Domain.Catalog;
-using Nop.Core.Domain.Security;
-using Nop.Core.Domain.Stores;
-using Nop.Services.Customers;
-using Nop.Services.Events;
-
-namespace Nop.Services.Catalog
-{
-    /// <summary>
-    /// Manufacturer service
-    /// </summary>
-    public partial class ManufacturerService : IManufacturerService
-    {
-        #region Constants
+using System;
+using System.Collections.Generic;
+using System.Linq;
+using Nop.Core;
+using Nop.Core.Caching;
+using Nop.Core.Data;
+using Nop.Core.Domain.Catalog;
+using Nop.Core.Domain.Security;
+using Nop.Core.Domain.Stores;
+using Nop.Services.Customers;
+using Nop.Services.Events;
+
+namespace Nop.Services.Catalog
+{
+    /// <summary>
+    /// Manufacturer service
+    /// </summary>
+    public partial class ManufacturerService : IManufacturerService
+    {
+        #region Constants
+        /// <summary>
+        /// Key for caching
+        /// </summary>
+        /// <remarks>
+        /// {0} : manufacturer ID
+        /// </remarks>
+        private const string MANUFACTURERS_BY_ID_KEY = "Nop.manufacturer.id-{0}";
+        /// <summary>
+        /// Key for caching
+        /// </summary>
+        /// <remarks>
+        /// {0} : show hidden records?
+        /// {1} : manufacturer ID
+        /// {2} : page index
+        /// {3} : page size
+        /// {4} : current customer ID
+        /// {5} : store ID
+        /// </remarks>
+        private const string PRODUCTMANUFACTURERS_ALLBYMANUFACTURERID_KEY = "Nop.productmanufacturer.allbymanufacturerid-{0}-{1}-{2}-{3}-{4}-{5}";
+        /// <summary>
+        /// Key for caching
+        /// </summary>
+        /// <remarks>
+        /// {0} : show hidden records?
+        /// {1} : product ID
+        /// {2} : current customer ID
+        /// {3} : store ID
+        /// </remarks>
+        private const string PRODUCTMANUFACTURERS_ALLBYPRODUCTID_KEY = "Nop.productmanufacturer.allbyproductid-{0}-{1}-{2}-{3}";
+        /// <summary>
+        /// Key pattern to clear cache
+        /// </summary>
+        private const string MANUFACTURERS_PATTERN_KEY = "Nop.manufacturer.";
+        /// <summary>
+        /// Key pattern to clear cache
+        /// </summary>
+        private const string PRODUCTMANUFACTURERS_PATTERN_KEY = "Nop.productmanufacturer.";
+
+        #endregion
+
+        #region Fields
+
+        private readonly IRepository<Manufacturer> _manufacturerRepository;
+        private readonly IRepository<ProductManufacturer> _productManufacturerRepository;
+        private readonly IRepository<Product> _productRepository;
+        private readonly IRepository<AclRecord> _aclRepository;
+        private readonly IRepository<StoreMapping> _storeMappingRepository;
+        private readonly IWorkContext _workContext;
+        private readonly IStoreContext _storeContext;
+        private readonly IEventPublisher _eventPublisher;
+        private readonly ICacheManager _cacheManager;
+        private readonly CatalogSettings _catalogSettings;
+
+        #endregion
+
+        #region Ctor
+
+        /// <summary>
+        /// Ctor
+        /// </summary>
+        /// <param name="cacheManager">Cache manager</param>
+        /// <param name="manufacturerRepository">Category repository</param>
+        /// <param name="productManufacturerRepository">ProductCategory repository</param>
+        /// <param name="productRepository">Product repository</param>
+        /// <param name="aclRepository">ACL record repository</param>
+        /// <param name="storeMappingRepository">Store mapping repository</param>
+        /// <param name="workContext">Work context</param>
+        /// <param name="storeContext">Store context</param>
+        /// <param name="catalogSettings">Catalog settings</param>
+        /// <param name="eventPublisher">Event published</param>
+        public ManufacturerService(ICacheManager cacheManager,
+            IRepository<Manufacturer> manufacturerRepository,
+            IRepository<ProductManufacturer> productManufacturerRepository,
+            IRepository<Product> productRepository,
+            IRepository<AclRecord> aclRepository,
+            IRepository<StoreMapping> storeMappingRepository,
+            IWorkContext workContext,
+            IStoreContext storeContext,
+            CatalogSettings catalogSettings,
+            IEventPublisher eventPublisher)
+        {
+            this._cacheManager = cacheManager;
+            this._manufacturerRepository = manufacturerRepository;
+            this._productManufacturerRepository = productManufacturerRepository;
+            this._productRepository = productRepository;
+            this._aclRepository = aclRepository;
+            this._storeMappingRepository = storeMappingRepository;
+            this._workContext = workContext;
+            this._storeContext = storeContext;
+            this._catalogSettings = catalogSettings;
+            this._eventPublisher = eventPublisher;
+        }
+        #endregion
+
+        #region Methods
+
+        /// <summary>
+        /// Deletes a manufacturer
+        /// </summary>
+        /// <param name="manufacturer">Manufacturer</param>
+        public virtual void DeleteManufacturer(Manufacturer manufacturer)
+        {
+            if (manufacturer == null)
+                throw new ArgumentNullException("manufacturer");
+            
+            manufacturer.Deleted = true;
+            UpdateManufacturer(manufacturer);
+        }
+
+        /// <summary>
+        /// Gets all manufacturers
+        /// </summary>
+        /// <param name="manufacturerName">Manufacturer name</param>
+        /// <param name="storeId">Store identifier; 0 if you want to get all records</param>
+        /// <param name="pageIndex">Page index</param>
+        /// <param name="pageSize">Page size</param>
+        /// <param name="showHidden">A value indicating whether to show hidden records</param>
+        /// <returns>Manufacturers</returns>
+        public virtual IPagedList<Manufacturer> GetAllManufacturers(string manufacturerName = "",
+            int storeId = 0,
+            int pageIndex = 0,
+            int pageSize = int.MaxValue, 
+            bool showHidden = false)
+        {
+            var query = _manufacturerRepository.Table;
+            if (!showHidden)
+                query = query.Where(m => m.Published);
+            if (!String.IsNullOrWhiteSpace(manufacturerName))
+                query = query.Where(m => m.Name.Contains(manufacturerName));
+            query = query.Where(m => !m.Deleted);
+            query = query.OrderBy(m => m.DisplayOrder);
+
+            if ((!showHidden && (!_catalogSettings.IgnoreAcl || !_catalogSettings.IgnoreStoreLimitations)) || storeId > 0)
+            { 
+                if (!showHidden && !_catalogSettings.IgnoreAcl)
+                {
+                    //ACL (access control list)
+                    var allowedCustomerRolesIds = _workContext.CurrentCustomer.GetCustomerRoleIds();
+                    query = from m in query
+                            join acl in _aclRepository.Table
+                            on new { c1 = m.Id, c2 = "Manufacturer" } equals new { c1 = acl.EntityId, c2 = acl.EntityName } into m_acl
+                            from acl in m_acl.DefaultIfEmpty()
+                            where !m.SubjectToAcl || allowedCustomerRolesIds.Contains(acl.CustomerRoleId)
+                            select m;
+                }
+                if ((!showHidden && !_catalogSettings.IgnoreStoreLimitations) || storeId > 0)
+                {
+                    //Store mapping
+                    query = from m in query
+                            join sm in _storeMappingRepository.Table
+                            on new { c1 = m.Id, c2 = "Manufacturer" } equals new { c1 = sm.EntityId, c2 = sm.EntityName } into m_sm
+                            from sm in m_sm.DefaultIfEmpty()
+                            where !m.LimitedToStores || storeId == sm.StoreId
+                            select m;
+                }
+                //only distinct manufacturers (group by ID)
+                query = from m in query
+                        group m by m.Id
+                            into mGroup
+                            orderby mGroup.Key
+                            select mGroup.FirstOrDefault();
+                query = query.OrderBy(m => m.DisplayOrder);
+            }
+
+            return new PagedList<Manufacturer>(query, pageIndex, pageSize);
+        }
+
+        /// <summary>
+        /// Gets a manufacturer
+        /// </summary>
+        /// <param name="manufacturerId">Manufacturer identifier</param>
+        /// <returns>Manufacturer</returns>
+        public virtual Manufacturer GetManufacturerById(int manufacturerId)
+        {
+            if (manufacturerId == 0)
+                return null;
+            
+            string key = string.Format(MANUFACTURERS_BY_ID_KEY, manufacturerId);
+            return _cacheManager.Get(key, () => _manufacturerRepository.GetById(manufacturerId));
+        }
+
+        /// <summary>
+        /// Inserts a manufacturer
+        /// </summary>
+        /// <param name="manufacturer">Manufacturer</param>
+        public virtual void InsertManufacturer(Manufacturer manufacturer)
+        {
+            if (manufacturer == null)
+                throw new ArgumentNullException("manufacturer");
+
+            _manufacturerRepository.Insert(manufacturer);
+
+            //cache
+            _cacheManager.RemoveByPattern(MANUFACTURERS_PATTERN_KEY);
+            _cacheManager.RemoveByPattern(PRODUCTMANUFACTURERS_PATTERN_KEY);
+
+            //event notification
+            _eventPublisher.EntityInserted(manufacturer);
+        }
+
+        /// <summary>
+        /// Updates the manufacturer
+        /// </summary>
+        /// <param name="manufacturer">Manufacturer</param>
+        public virtual void UpdateManufacturer(Manufacturer manufacturer)
+        {
+            if (manufacturer == null)
+                throw new ArgumentNullException("manufacturer");
+
+            _manufacturerRepository.Update(manufacturer);
+
+            //cache
+            _cacheManager.RemoveByPattern(MANUFACTURERS_PATTERN_KEY);
+            _cacheManager.RemoveByPattern(PRODUCTMANUFACTURERS_PATTERN_KEY);
+
+            //event notification
+            _eventPublisher.EntityUpdated(manufacturer);
+        }
+        
+
+        /// <summary>
+        /// Deletes a product manufacturer mapping
+        /// </summary>
+        /// <param name="productManufacturer">Product manufacturer mapping</param>
+        public virtual void DeleteProductManufacturer(ProductManufacturer productManufacturer)
+        {
+            if (productManufacturer == null)
+                throw new ArgumentNullException("productManufacturer");
+
+            _productManufacturerRepository.Delete(productManufacturer);
+
+            //cache
+            _cacheManager.RemoveByPattern(MANUFACTURERS_PATTERN_KEY);
+            _cacheManager.RemoveByPattern(PRODUCTMANUFACTURERS_PATTERN_KEY);
+
+            //event notification
+            _eventPublisher.EntityDeleted(productManufacturer);
+        }
+
+        /// <summary>
+        /// Gets product manufacturer collection
+        /// </summary>
+        /// <param name="manufacturerId">Manufacturer identifier</param>
+        /// <param name="pageIndex">Page index</param>
+        /// <param name="pageSize">Page size</param>
+        /// <param name="showHidden">A value indicating whether to show hidden records</param>
+        /// <returns>Product manufacturer collection</returns>
+        public virtual IPagedList<ProductManufacturer> GetProductManufacturersByManufacturerId(int manufacturerId,
+            int pageIndex = 0, int pageSize = int.MaxValue, bool showHidden = false)
+        {
+            if (manufacturerId == 0)
+                return new PagedList<ProductManufacturer>(new List<ProductManufacturer>(), pageIndex, pageSize);
+
+            string key = string.Format(PRODUCTMANUFACTURERS_ALLBYMANUFACTURERID_KEY, showHidden, manufacturerId, pageIndex, pageSize, _workContext.CurrentCustomer.Id, _storeContext.CurrentStore.Id);
+            return _cacheManager.Get(key, () =>
+            {
+                var query = from pm in _productManufacturerRepository.Table
+                            join p in _productRepository.Table on pm.ProductId equals p.Id
+                            where pm.ManufacturerId == manufacturerId &&
+                                  !p.Deleted &&
+                                  (showHidden || p.Published)
+                            orderby pm.DisplayOrder
+                            select pm;
+
+                if (!showHidden && (!_catalogSettings.IgnoreAcl || !_catalogSettings.IgnoreStoreLimitations))
+                {
+                    if (!_catalogSettings.IgnoreAcl)
+                    {
+                        //ACL (access control list)
+                        var allowedCustomerRolesIds = _workContext.CurrentCustomer.GetCustomerRoleIds();
+                        query = from pm in query
+                                join m in _manufacturerRepository.Table on pm.ManufacturerId equals m.Id
+                                join acl in _aclRepository.Table
+                                on new { c1 = m.Id, c2 = "Manufacturer" } equals new { c1 = acl.EntityId, c2 = acl.EntityName } into m_acl
+                                from acl in m_acl.DefaultIfEmpty()
+                                where !m.SubjectToAcl || allowedCustomerRolesIds.Contains(acl.CustomerRoleId)
+                                select pm;
+                    }
+                    if (!_catalogSettings.IgnoreStoreLimitations)
+                    {
+                        //Store mapping
+                        var currentStoreId = _storeContext.CurrentStore.Id;
+                        query = from pm in query
+                                join m in _manufacturerRepository.Table on pm.ManufacturerId equals m.Id
+                                join sm in _storeMappingRepository.Table
+                                on new { c1 = m.Id, c2 = "Manufacturer" } equals new { c1 = sm.EntityId, c2 = sm.EntityName } into m_sm
+                                from sm in m_sm.DefaultIfEmpty()
+                                where !m.LimitedToStores || currentStoreId == sm.StoreId
+                                select pm;
+                    }
+
+                    //only distinct manufacturers (group by ID)
+                    query = from pm in query
+                            group pm by pm.Id
+                            into pmGroup
+                            orderby pmGroup.Key
+                            select pmGroup.FirstOrDefault();
+                    query = query.OrderBy(pm => pm.DisplayOrder);
+                }
+
+                var productManufacturers = new PagedList<ProductManufacturer>(query, pageIndex, pageSize);
+                return productManufacturers;
+            });
+        }
+
+        /// <summary>
+        /// Gets a product manufacturer mapping collection
+        /// </summary>
+        /// <param name="productId">Product identifier</param>
+        /// <param name="showHidden">A value indicating whether to show hidden records</param>
+        /// <returns>Product manufacturer mapping collection</returns>
+        public virtual IList<ProductManufacturer> GetProductManufacturersByProductId(int productId, bool showHidden = false)
+        {
+            if (productId == 0)
+                return new List<ProductManufacturer>();
+
+            string key = string.Format(PRODUCTMANUFACTURERS_ALLBYPRODUCTID_KEY, showHidden, productId, _workContext.CurrentCustomer.Id, _storeContext.CurrentStore.Id);
+            return _cacheManager.Get(key, () =>
+            {
+                var query = from pm in _productManufacturerRepository.Table
+                            join m in _manufacturerRepository.Table on pm.ManufacturerId equals m.Id
+                            where pm.ProductId == productId &&
+                                !m.Deleted &&
+                                (showHidden || m.Published)
+                            orderby pm.DisplayOrder
+                            select pm;
+
+
+                if (!showHidden && (!_catalogSettings.IgnoreAcl || !_catalogSettings.IgnoreStoreLimitations))
+                {
+                    if (!_catalogSettings.IgnoreAcl)
+                    {
+                        //ACL (access control list)
+                        var allowedCustomerRolesIds = _workContext.CurrentCustomer.GetCustomerRoleIds();
+                        query = from pm in query
+                                join m in _manufacturerRepository.Table on pm.ManufacturerId equals m.Id
+                                join acl in _aclRepository.Table
+                                on new { c1 = m.Id, c2 = "Manufacturer" } equals new { c1 = acl.EntityId, c2 = acl.EntityName } into m_acl
+                                from acl in m_acl.DefaultIfEmpty()
+                                where !m.SubjectToAcl || allowedCustomerRolesIds.Contains(acl.CustomerRoleId)
+                                select pm;
+                    }
+
+                    if (!_catalogSettings.IgnoreStoreLimitations)
+                    {
+                        //Store mapping
+                        var currentStoreId = _storeContext.CurrentStore.Id;
+                        query = from pm in query
+                                join m in _manufacturerRepository.Table on pm.ManufacturerId equals m.Id
+                                join sm in _storeMappingRepository.Table
+                                on new { c1 = m.Id, c2 = "Manufacturer" } equals new { c1 = sm.EntityId, c2 = sm.EntityName } into m_sm
+                                from sm in m_sm.DefaultIfEmpty()
+                                where !m.LimitedToStores || currentStoreId == sm.StoreId
+                                select pm;
+                    }
+
+                    //only distinct manufacturers (group by ID)
+                    query = from pm in query
+                            group pm by pm.Id
+                            into mGroup
+                            orderby mGroup.Key
+                            select mGroup.FirstOrDefault();
+                    query = query.OrderBy(pm => pm.DisplayOrder);
+                }
+
+                var productManufacturers = query.ToList();
+                return productManufacturers;
+            });
+        }
+        
+        /// <summary>
+        /// Gets a product manufacturer mapping 
+        /// </summary>
+        /// <param name="productManufacturerId">Product manufacturer mapping identifier</param>
+        /// <returns>Product manufacturer mapping</returns>
+        public virtual ProductManufacturer GetProductManufacturerById(int productManufacturerId)
+        {
+            if (productManufacturerId == 0)
+                return null;
+
+            return _productManufacturerRepository.GetById(productManufacturerId);
+        }
+
+        /// <summary>
+        /// Inserts a product manufacturer mapping
+        /// </summary>
+        /// <param name="productManufacturer">Product manufacturer mapping</param>
+        public virtual void InsertProductManufacturer(ProductManufacturer productManufacturer)
+        {
+            if (productManufacturer == null)
+                throw new ArgumentNullException("productManufacturer");
+
+            _productManufacturerRepository.Insert(productManufacturer);
+
+            //cache
+            _cacheManager.RemoveByPattern(MANUFACTURERS_PATTERN_KEY);
+            _cacheManager.RemoveByPattern(PRODUCTMANUFACTURERS_PATTERN_KEY);
+
+            //event notification
+            _eventPublisher.EntityInserted(productManufacturer);
+        }
+
+        /// <summary>
+        /// Updates the product manufacturer mapping
+        /// </summary>
+        /// <param name="productManufacturer">Product manufacturer mapping</param>
+        public virtual void UpdateProductManufacturer(ProductManufacturer productManufacturer)
+        {
+            if (productManufacturer == null)
+                throw new ArgumentNullException("productManufacturer");
+
+            _productManufacturerRepository.Update(productManufacturer);
+
+            //cache
+            _cacheManager.RemoveByPattern(MANUFACTURERS_PATTERN_KEY);
+            _cacheManager.RemoveByPattern(PRODUCTMANUFACTURERS_PATTERN_KEY);
+
+            //event notification
+            _eventPublisher.EntityUpdated(productManufacturer);
+        }
+
         /// <summary>
-        /// Key for caching
-        /// </summary>
-        /// <remarks>
-        /// {0} : manufacturer ID
-        /// </remarks>
-        private const string MANUFACTURERS_BY_ID_KEY = "Nop.manufacturer.id-{0}";
+        /// Get manufacturers IDs for products
+        /// </summary>
+        /// <param name="productIds">Products IDs</param>
+        /// <returns>Manufacturers IDs for products</returns>
+        public virtual IDictionary<int, int[]> GetProductManufacturerIds(int[] productIds)
+        {
+            var query = _productManufacturerRepository.Table;
+
+            return query.Where(p => productIds.Contains(p.ProductId))
+                .Select(p => new {p.ProductId, p.ManufacturerId}).ToList()
+                .GroupBy(a => a.ProductId)
+                .ToDictionary(items => items.Key, items => items.Select(a => a.ManufacturerId).ToArray());
+        }
+
         /// <summary>
-        /// Key for caching
-        /// </summary>
-        /// <remarks>
-        /// {0} : show hidden records?
-        /// {1} : manufacturer ID
-        /// {2} : page index
-        /// {3} : page size
-        /// {4} : current customer ID
-        /// {5} : store ID
-        /// </remarks>
-        private const string PRODUCTMANUFACTURERS_ALLBYMANUFACTURERID_KEY = "Nop.productmanufacturer.allbymanufacturerid-{0}-{1}-{2}-{3}-{4}-{5}";
-        /// <summary>
-        /// Key for caching
-        /// </summary>
-        /// <remarks>
-        /// {0} : show hidden records?
-        /// {1} : product ID
-        /// {2} : current customer ID
-        /// {3} : store ID
-        /// </remarks>
-        private const string PRODUCTMANUFACTURERS_ALLBYPRODUCTID_KEY = "Nop.productmanufacturer.allbyproductid-{0}-{1}-{2}-{3}";
-        /// <summary>
-        /// Key pattern to clear cache
-        /// </summary>
-        private const string MANUFACTURERS_PATTERN_KEY = "Nop.manufacturer.";
-        /// <summary>
-        /// Key pattern to clear cache
-        /// </summary>
-        private const string PRODUCTMANUFACTURERS_PATTERN_KEY = "Nop.productmanufacturer.";
-
-        #endregion
-
-        #region Fields
-
-        private readonly IRepository<Manufacturer> _manufacturerRepository;
-        private readonly IRepository<ProductManufacturer> _productManufacturerRepository;
-        private readonly IRepository<Product> _productRepository;
-        private readonly IRepository<AclRecord> _aclRepository;
-        private readonly IRepository<StoreMapping> _storeMappingRepository;
-        private readonly IWorkContext _workContext;
-        private readonly IStoreContext _storeContext;
-        private readonly IEventPublisher _eventPublisher;
-        private readonly ICacheManager _cacheManager;
-        private readonly CatalogSettings _catalogSettings;
-
-        #endregion
-
-        #region Ctor
-
-        /// <summary>
-        /// Ctor
-        /// </summary>
-        /// <param name="cacheManager">Cache manager</param>
-        /// <param name="manufacturerRepository">Category repository</param>
-        /// <param name="productManufacturerRepository">ProductCategory repository</param>
-        /// <param name="productRepository">Product repository</param>
-        /// <param name="aclRepository">ACL record repository</param>
-        /// <param name="storeMappingRepository">Store mapping repository</param>
-        /// <param name="workContext">Work context</param>
-        /// <param name="storeContext">Store context</param>
-        /// <param name="catalogSettings">Catalog settings</param>
-        /// <param name="eventPublisher">Event published</param>
-        public ManufacturerService(ICacheManager cacheManager,
-            IRepository<Manufacturer> manufacturerRepository,
-            IRepository<ProductManufacturer> productManufacturerRepository,
-            IRepository<Product> productRepository,
-            IRepository<AclRecord> aclRepository,
-            IRepository<StoreMapping> storeMappingRepository,
-            IWorkContext workContext,
-            IStoreContext storeContext,
-            CatalogSettings catalogSettings,
-            IEventPublisher eventPublisher)
-        {
-            this._cacheManager = cacheManager;
-            this._manufacturerRepository = manufacturerRepository;
-            this._productManufacturerRepository = productManufacturerRepository;
-            this._productRepository = productRepository;
-            this._aclRepository = aclRepository;
-            this._storeMappingRepository = storeMappingRepository;
-            this._workContext = workContext;
-            this._storeContext = storeContext;
-            this._catalogSettings = catalogSettings;
-            this._eventPublisher = eventPublisher;
-        }
-        #endregion
-
-        #region Methods
-
-        /// <summary>
-        /// Deletes a manufacturer
-        /// </summary>
-        /// <param name="manufacturer">Manufacturer</param>
-        public virtual void DeleteManufacturer(Manufacturer manufacturer)
-        {
-            if (manufacturer == null)
-                throw new ArgumentNullException("manufacturer");
-            
-            manufacturer.Deleted = true;
-            UpdateManufacturer(manufacturer);
-        }
-
-        /// <summary>
-        /// Gets all manufacturers
-        /// </summary>
-        /// <param name="manufacturerName">Manufacturer name</param>
-        /// <param name="storeId">Store identifier; 0 if you want to get all records</param>
-        /// <param name="pageIndex">Page index</param>
-        /// <param name="pageSize">Page size</param>
-        /// <param name="showHidden">A value indicating whether to show hidden records</param>
-        /// <returns>Manufacturers</returns>
-        public virtual IPagedList<Manufacturer> GetAllManufacturers(string manufacturerName = "",
-            int storeId = 0,
-            int pageIndex = 0,
-            int pageSize = int.MaxValue, 
-            bool showHidden = false)
-        {
-            var query = _manufacturerRepository.Table;
-            if (!showHidden)
-                query = query.Where(m => m.Published);
-            if (!String.IsNullOrWhiteSpace(manufacturerName))
-                query = query.Where(m => m.Name.Contains(manufacturerName));
-            query = query.Where(m => !m.Deleted);
-            query = query.OrderBy(m => m.DisplayOrder);
-
-            if ((!showHidden && (!_catalogSettings.IgnoreAcl || !_catalogSettings.IgnoreStoreLimitations)) || storeId > 0)
-            { 
-                if (!showHidden && !_catalogSettings.IgnoreAcl)
-                {
-                    //ACL (access control list)
-                    var allowedCustomerRolesIds = _workContext.CurrentCustomer.GetCustomerRoleIds();
-                    query = from m in query
-                            join acl in _aclRepository.Table
-                            on new { c1 = m.Id, c2 = "Manufacturer" } equals new { c1 = acl.EntityId, c2 = acl.EntityName } into m_acl
-                            from acl in m_acl.DefaultIfEmpty()
-                            where !m.SubjectToAcl || allowedCustomerRolesIds.Contains(acl.CustomerRoleId)
-                            select m;
-                }
-                if ((!showHidden && !_catalogSettings.IgnoreStoreLimitations) || storeId > 0)
-                {
-                    //Store mapping
-                    query = from m in query
-                            join sm in _storeMappingRepository.Table
-                            on new { c1 = m.Id, c2 = "Manufacturer" } equals new { c1 = sm.EntityId, c2 = sm.EntityName } into m_sm
-                            from sm in m_sm.DefaultIfEmpty()
-                            where !m.LimitedToStores || storeId == sm.StoreId
-                            select m;
-                }
-                //only distinct manufacturers (group by ID)
-                query = from m in query
-                        group m by m.Id
-                            into mGroup
-                            orderby mGroup.Key
-                            select mGroup.FirstOrDefault();
-                query = query.OrderBy(m => m.DisplayOrder);
-            }
-
-            return new PagedList<Manufacturer>(query, pageIndex, pageSize);
-        }
-
-        /// <summary>
-        /// Gets a manufacturer
-        /// </summary>
-        /// <param name="manufacturerId">Manufacturer identifier</param>
-        /// <returns>Manufacturer</returns>
-        public virtual Manufacturer GetManufacturerById(int manufacturerId)
-        {
-            if (manufacturerId == 0)
-                return null;
-            
-            string key = string.Format(MANUFACTURERS_BY_ID_KEY, manufacturerId);
-            return _cacheManager.Get(key, () => _manufacturerRepository.GetById(manufacturerId));
-        }
-
-        /// <summary>
-        /// Inserts a manufacturer
-        /// </summary>
-        /// <param name="manufacturer">Manufacturer</param>
-        public virtual void InsertManufacturer(Manufacturer manufacturer)
-        {
-            if (manufacturer == null)
-                throw new ArgumentNullException("manufacturer");
-
-            _manufacturerRepository.Insert(manufacturer);
-
-            //cache
-            _cacheManager.RemoveByPattern(MANUFACTURERS_PATTERN_KEY);
-            _cacheManager.RemoveByPattern(PRODUCTMANUFACTURERS_PATTERN_KEY);
-
-            //event notification
-            _eventPublisher.EntityInserted(manufacturer);
-        }
-
-        /// <summary>
-        /// Updates the manufacturer
-        /// </summary>
-        /// <param name="manufacturer">Manufacturer</param>
-        public virtual void UpdateManufacturer(Manufacturer manufacturer)
-        {
-            if (manufacturer == null)
-                throw new ArgumentNullException("manufacturer");
-
-            _manufacturerRepository.Update(manufacturer);
-
-            //cache
-            _cacheManager.RemoveByPattern(MANUFACTURERS_PATTERN_KEY);
-            _cacheManager.RemoveByPattern(PRODUCTMANUFACTURERS_PATTERN_KEY);
-
-            //event notification
-            _eventPublisher.EntityUpdated(manufacturer);
-        }
-        
-
-        /// <summary>
-        /// Deletes a product manufacturer mapping
-        /// </summary>
-        /// <param name="productManufacturer">Product manufacturer mapping</param>
-        public virtual void DeleteProductManufacturer(ProductManufacturer productManufacturer)
-        {
-            if (productManufacturer == null)
-                throw new ArgumentNullException("productManufacturer");
-
-            _productManufacturerRepository.Delete(productManufacturer);
-
-            //cache
-            _cacheManager.RemoveByPattern(MANUFACTURERS_PATTERN_KEY);
-            _cacheManager.RemoveByPattern(PRODUCTMANUFACTURERS_PATTERN_KEY);
-
-            //event notification
-            _eventPublisher.EntityDeleted(productManufacturer);
-        }
-
-        /// <summary>
-        /// Gets product manufacturer collection
-        /// </summary>
-        /// <param name="manufacturerId">Manufacturer identifier</param>
-        /// <param name="pageIndex">Page index</param>
-        /// <param name="pageSize">Page size</param>
-        /// <param name="showHidden">A value indicating whether to show hidden records</param>
-        /// <returns>Product manufacturer collection</returns>
-        public virtual IPagedList<ProductManufacturer> GetProductManufacturersByManufacturerId(int manufacturerId,
-            int pageIndex = 0, int pageSize = int.MaxValue, bool showHidden = false)
-        {
-            if (manufacturerId == 0)
-                return new PagedList<ProductManufacturer>(new List<ProductManufacturer>(), pageIndex, pageSize);
-
-            string key = string.Format(PRODUCTMANUFACTURERS_ALLBYMANUFACTURERID_KEY, showHidden, manufacturerId, pageIndex, pageSize, _workContext.CurrentCustomer.Id, _storeContext.CurrentStore.Id);
-            return _cacheManager.Get(key, () =>
-            {
-                var query = from pm in _productManufacturerRepository.Table
-                            join p in _productRepository.Table on pm.ProductId equals p.Id
-                            where pm.ManufacturerId == manufacturerId &&
-                                  !p.Deleted &&
-                                  (showHidden || p.Published)
-                            orderby pm.DisplayOrder
-                            select pm;
-
-                if (!showHidden && (!_catalogSettings.IgnoreAcl || !_catalogSettings.IgnoreStoreLimitations))
-                {
-                    if (!_catalogSettings.IgnoreAcl)
-                    {
-                        //ACL (access control list)
-                        var allowedCustomerRolesIds = _workContext.CurrentCustomer.GetCustomerRoleIds();
-                        query = from pm in query
-                                join m in _manufacturerRepository.Table on pm.ManufacturerId equals m.Id
-                                join acl in _aclRepository.Table
-                                on new { c1 = m.Id, c2 = "Manufacturer" } equals new { c1 = acl.EntityId, c2 = acl.EntityName } into m_acl
-                                from acl in m_acl.DefaultIfEmpty()
-                                where !m.SubjectToAcl || allowedCustomerRolesIds.Contains(acl.CustomerRoleId)
-                                select pm;
-                    }
-                    if (!_catalogSettings.IgnoreStoreLimitations)
-                    {
-                        //Store mapping
-                        var currentStoreId = _storeContext.CurrentStore.Id;
-                        query = from pm in query
-                                join m in _manufacturerRepository.Table on pm.ManufacturerId equals m.Id
-                                join sm in _storeMappingRepository.Table
-                                on new { c1 = m.Id, c2 = "Manufacturer" } equals new { c1 = sm.EntityId, c2 = sm.EntityName } into m_sm
-                                from sm in m_sm.DefaultIfEmpty()
-                                where !m.LimitedToStores || currentStoreId == sm.StoreId
-                                select pm;
-                    }
-
-                    //only distinct manufacturers (group by ID)
-                    query = from pm in query
-                            group pm by pm.Id
-                            into pmGroup
-                            orderby pmGroup.Key
-                            select pmGroup.FirstOrDefault();
-                    query = query.OrderBy(pm => pm.DisplayOrder);
-                }
-
-                var productManufacturers = new PagedList<ProductManufacturer>(query, pageIndex, pageSize);
-                return productManufacturers;
-            });
-        }
-
-        /// <summary>
-        /// Gets a product manufacturer mapping collection
-        /// </summary>
-        /// <param name="productId">Product identifier</param>
-        /// <param name="showHidden">A value indicating whether to show hidden records</param>
-        /// <returns>Product manufacturer mapping collection</returns>
-        public virtual IList<ProductManufacturer> GetProductManufacturersByProductId(int productId, bool showHidden = false)
-        {
-            if (productId == 0)
-                return new List<ProductManufacturer>();
-
-            string key = string.Format(PRODUCTMANUFACTURERS_ALLBYPRODUCTID_KEY, showHidden, productId, _workContext.CurrentCustomer.Id, _storeContext.CurrentStore.Id);
-            return _cacheManager.Get(key, () =>
-            {
-                var query = from pm in _productManufacturerRepository.Table
-                            join m in _manufacturerRepository.Table on pm.ManufacturerId equals m.Id
-                            where pm.ProductId == productId &&
-                                !m.Deleted &&
-                                (showHidden || m.Published)
-                            orderby pm.DisplayOrder
-                            select pm;
-
-
-                if (!showHidden && (!_catalogSettings.IgnoreAcl || !_catalogSettings.IgnoreStoreLimitations))
-                {
-                    if (!_catalogSettings.IgnoreAcl)
-                    {
-                        //ACL (access control list)
-                        var allowedCustomerRolesIds = _workContext.CurrentCustomer.GetCustomerRoleIds();
-                        query = from pm in query
-                                join m in _manufacturerRepository.Table on pm.ManufacturerId equals m.Id
-                                join acl in _aclRepository.Table
-                                on new { c1 = m.Id, c2 = "Manufacturer" } equals new { c1 = acl.EntityId, c2 = acl.EntityName } into m_acl
-                                from acl in m_acl.DefaultIfEmpty()
-                                where !m.SubjectToAcl || allowedCustomerRolesIds.Contains(acl.CustomerRoleId)
-                                select pm;
-                    }
-
-                    if (!_catalogSettings.IgnoreStoreLimitations)
-                    {
-                        //Store mapping
-                        var currentStoreId = _storeContext.CurrentStore.Id;
-                        query = from pm in query
-                                join m in _manufacturerRepository.Table on pm.ManufacturerId equals m.Id
-                                join sm in _storeMappingRepository.Table
-                                on new { c1 = m.Id, c2 = "Manufacturer" } equals new { c1 = sm.EntityId, c2 = sm.EntityName } into m_sm
-                                from sm in m_sm.DefaultIfEmpty()
-                                where !m.LimitedToStores || currentStoreId == sm.StoreId
-                                select pm;
-                    }
-
-                    //only distinct manufacturers (group by ID)
-                    query = from pm in query
-                            group pm by pm.Id
-                            into mGroup
-                            orderby mGroup.Key
-                            select mGroup.FirstOrDefault();
-                    query = query.OrderBy(pm => pm.DisplayOrder);
-                }
-
-                var productManufacturers = query.ToList();
-                return productManufacturers;
-            });
-        }
-        
-        /// <summary>
-        /// Gets a product manufacturer mapping 
-        /// </summary>
-        /// <param name="productManufacturerId">Product manufacturer mapping identifier</param>
-        /// <returns>Product manufacturer mapping</returns>
-        public virtual ProductManufacturer GetProductManufacturerById(int productManufacturerId)
-        {
-            if (productManufacturerId == 0)
-                return null;
-
-            return _productManufacturerRepository.GetById(productManufacturerId);
-        }
-
-        /// <summary>
-        /// Inserts a product manufacturer mapping
-        /// </summary>
-        /// <param name="productManufacturer">Product manufacturer mapping</param>
-        public virtual void InsertProductManufacturer(ProductManufacturer productManufacturer)
-        {
-            if (productManufacturer == null)
-                throw new ArgumentNullException("productManufacturer");
-
-            _productManufacturerRepository.Insert(productManufacturer);
-
-            //cache
-            _cacheManager.RemoveByPattern(MANUFACTURERS_PATTERN_KEY);
-            _cacheManager.RemoveByPattern(PRODUCTMANUFACTURERS_PATTERN_KEY);
-
-            //event notification
-            _eventPublisher.EntityInserted(productManufacturer);
-        }
-
-        /// <summary>
-        /// Updates the product manufacturer mapping
-        /// </summary>
-        /// <param name="productManufacturer">Product manufacturer mapping</param>
-        public virtual void UpdateProductManufacturer(ProductManufacturer productManufacturer)
-        {
-            if (productManufacturer == null)
-                throw new ArgumentNullException("productManufacturer");
-
-            _productManufacturerRepository.Update(productManufacturer);
-
-            //cache
-            _cacheManager.RemoveByPattern(MANUFACTURERS_PATTERN_KEY);
-            _cacheManager.RemoveByPattern(PRODUCTMANUFACTURERS_PATTERN_KEY);
-
-            //event notification
-            _eventPublisher.EntityUpdated(productManufacturer);
-        }
-
-        /// <summary>
-<<<<<<< HEAD
-        /// Get manufacturers IDs for products
-        /// </summary>
-        /// <param name="productIds">Products IDs</param>
-        /// <returns>Manufacturers IDs for products</returns>
-        public virtual IDictionary<int, int[]> GetProductManufacturerIds(int[] productIds)
-        {
-            var query = _productManufacturerRepository.Table;
-
-            return query.Where(p => productIds.Contains(p.ProductId))
-                .Select(p => new {p.ProductId, p.ManufacturerId}).ToList()
-                .GroupBy(a => a.ProductId)
-                .ToDictionary(items => items.Key, items => items.Select(a => a.ManufacturerId).ToArray());
-        }
-
-        /// <summary>
-=======
->>>>>>> 8caf5a52
-        /// Returns a list of IDs not existing manufacturers
-        /// </summary>
-        /// <param name="manufacturerIds">The IDs of the manufacturers to check</param>
-        /// <returns>List of IDs not existing manufacturers</returns>
-        public virtual int[] GetNotExistingManufacturers(int[] manufacturerIds)
-        {
-            if (manufacturerIds == null)
-                throw new ArgumentNullException("manufacturerIds");
-
-            var query = _manufacturerRepository.Table;
-            var queryFilter = manufacturerIds.Distinct().ToArray();
+        /// Returns a list of IDs not existing manufacturers
+        /// </summary>
+        /// <param name="manufacturerIds">The IDs of the manufacturers to check</param>
+        /// <returns>List of IDs not existing manufacturers</returns>
+        public virtual int[] GetNotExistingManufacturers(int[] manufacturerIds)
+        {
+            if (manufacturerIds == null)
+                throw new ArgumentNullException("manufacturerIds");
+
+            var query = _manufacturerRepository.Table;
+            var queryFilter = manufacturerIds.Distinct().ToArray();
             var filter = query.Select(m => m.Id).Where(m => queryFilter.Contains(m)).ToList();
-
-<<<<<<< HEAD
             return queryFilter.Except(filter).ToArray();
-=======
-            return queryFilter.Except(filter).ToArray();
->>>>>>> 8caf5a52
-        }
-
-        #endregion
-    }
-}
+        }
+
+        #endregion
+    }
+}
--- conflicted
+++ resolved
@@ -1,829 +1,828 @@
-﻿.main-header .logo {
-    padding: 0;
-}
-.main-header .logo-lg {
-    background: url(images/logo.png) no-repeat 50% 50%;
-    height: 50px;
-}
-.main-header .logo-mini {
-    background: url(images/logo-mini.png) no-repeat 50% 50%;
-    height: 50px;
-}
-.navbar-nav span.public-store {
-    padding: 15px;
-    display: block;
-}
-.navbar-nav span.public-store a {
-    color: #fff;
-}
-table.adminContent {
-    border-collapse: collapse;
-    color: #333;
-    font-size: 14px;
-    margin: 0;
-    width: 100%;
-    vertical-align: middle;
-    text-align: left;
-}
-.k-state-active, .k-state-active:hover, .k-active-filter, .k-tabstrip .k-state-active {
-    border-color: #c5c5c5 !important;
-}
-
-.form-group {
-    margin-bottom: 5px;
-}
-
-.form-group input[type=checkbox] {
-    margin-top: 10px;
-}
-
-.form-group .checkbox input[type=checkbox] {
-    margin-top: 3px;
-}
-
-.tag-editor {
-    border: 1px solid #d2d6de !important;
-    line-height: 26px !important;
-}
-
-.form-horizontal .control-label {
-    float: right;
-    max-width: 90%;
-}
-.form-horizontal .ico-help {
-    float: right;
-    margin-top: 6px;
-    margin-left: 6px;
-    color:#3c8dbc;
-    font-size: 1.17em;
-}
-
-.form-text-row {
-    padding-top: 6px;
-}
-
-.mce-panel {
-    border-color: #d2d6de !important;
-}
-
-.k-button {
-    display: inline-block;
-    padding: 6px 12px;
-    margin-bottom: 0;
-    font-size: 14px;
-    font-weight: 400;
-    line-height: 1.42857143;
-    text-align: center;
-    white-space: nowrap;
-    vertical-align: middle;
-    -ms-touch-action: manipulation;
-    touch-action: manipulation;
-    cursor: pointer;
-    -webkit-user-select: none;
-    -moz-user-select: none;
-    -ms-user-select: none;
-    user-select: none;
-    background-image: none;
-    border: 1px solid transparent;
-    border-radius: 4px;
-    background-color: #f4f4f4;
-    color: #444;
-    border-color: #ddd;
-}
-
-.btn-search {
-    margin-top: 10px;
-    min-width: 150px;
-    padding: 7px 10px;
-    font-size: 18px;
-}
-
-.panel-search-popup .btn-search{
-    margin-left: auto;
-    margin-right: auto;
-    display: block;
-}
-
-.dropdown-toggle.bg-purple {
-    border-left: 1px solid #AA89CE;
-}
-
-.k-button:hover, .k-button:focus, .k-button.k-state-focused {
-    background-color: #e7e7e7;
-    background-image: none;
-    color: #333;
-    border-color: #adadad;
-    text-decoration: none;
-}
-
-.k-button:active {
-    color: #333;
-    background-color: #e7e7e7;
-    border-color: #adadad;
-}
-
-.k-button:focus:active:not(.k-state-disabled):not([disabled]) {
-    box-shadow: none;
-    -webkit-box-shadow: none;
-}
-
-.k-picker-wrap.k-state-default, 
-.k-numeric-wrap.k-state-default {
-    border-radius: 0;
-    border: none;
-    height: 34px;
-}
-
-.k-picker-wrap .k-select, 
-.k-numeric-wrap .k-select{
-    border-radius: 0;
-    border: none;
-}
-
-.k-picker-wrap.k-state-default>.k-select,
-.k-numeric-wrap.k-state-default>.k-select {
-    background-color: #3c8dbc;
-    border: none;
-    height: 34px;
-}
-
-.k-picker-wrap .k-input, 
-.k-numeric-wrap .k-input {
-    height: 27px;
-    border-radius: 0;
-    border: 1px solid #d2d6de;
-    text-indent: 0.7em;
-    color: #555;
-}
-
-.k-picker-wrap.k-state-focused.k-state-selected,
-.k-numeric-wrap.k-state-focused.k-state-selected,
-td.k-state-focused.k-state-selected{
-    -webkit-box-shadow: inset 0 0 3px 4px #5FA6D2;
-    box-shadow: inset 0 0 3px 4px #5FA6D2;
-}
-
-.k-state-selected, 
-.k-state-selected:link, 
-.k-state-selected:visited, 
-.k-list>.k-state-selected, 
-.k-list>.k-state-highlight, 
-.k-panel>.k-state-selected, 
-.k-ghost-splitbar-vertical, 
-.k-ghost-splitbar-horizontal, 
-.k-draghandle.k-state-selected:hover, 
-.k-scheduler .k-scheduler-toolbar 
-.k-state-selected, .k-scheduler 
-.k-today.k-state-selected, .k-marquee-color{
-    background-color: #3c8dbc;
-    border-color: #3c8dbc;
-}
-
-.k-picker-wrap.k-state-focused, 
-.k-numeric-wrap.k-state-focused {
-    border-color: #00c0ef;
-    box-shadow: none;
-}
-
-.k-numerictextbox .k-link {
-    height: 17px;
-}
-
-.k-numeric-wrap .k-link+.k-link {
-    border-radius: 0;
-}
-
-.k-numeric-wrap.k-state-disabled, 
-.k-picker-wrap.k-state-disabled {
-    border-radius: 0;
-    border: none;
-    opacity: 1;
-    height: 34px;
-}
-
-.k-numeric-wrap.k-state-disabled .k-input, 
-.k-picker-wrap.k-state-disabled .k-input{    
-    background-color: #eee;
-    cursor: not-allowed
-}
-
-.k-numerictextbox .k-link.k-state-selected {
-    background-color: #00c0ef;
-}
-
-.k-numerictextbox .k-i-arrow-n,
-.k-numerictextbox .k-i-arrow-s {
-    height: 17px;
-    background: none;
-}
-
-.k-numerictextbox .k-select .k-i-arrow-n:before,
-.k-numerictextbox .k-select .k-i-arrow-s:before {
-    color: #fff;
-    font: normal normal normal 14px/1 FontAwesome;
-    height: 17px;
-    line-height: 17px;
-}
-
-.k-numerictextbox .k-link .k-i-arrow-n:before {
-    content: "\f0d8";
-}
-
-.k-numerictextbox .k-link .k-i-arrow-s:before {
-    content: "\f0d7";
-}
-
-.k-picker-wrap .k-select .k-i-calendar:before,
-.k-picker-wrap .k-select .k-i-clock:before {
-    color: #fff;
-    font: normal normal normal 14px/1 FontAwesome;
-    height: 17px;
-    line-height: 17px;
-}
-
-.k-picker-wrap .k-i-calendar,
-.k-picker-wrap .k-i-clock {
-    background: none;
-}
-
-.k-picker-wrap .k-i-calendar:before {
-    content: "\f073";
-}
-
-.k-picker-wrap .k-i-clock:before {
-    content: "\f017";
-}
-
-.k-datetimepicker .k-picker-wrap .k-icon {
-    margin: 0 3px;
-}
-
-.k-multiselect.k-header {
-    border-color: #d2d6de;
-    border-radius: 0;
-    max-width: 423px;
-}
-
-.k-multiselect.k-header.k-state-hover, .k-multiselect.k-header.k-state-focused {
-    border-color: #3c8dbc !important;
-    box-shadow: none !important;
-}
-
-.k-multiselect-wrap {
-    height: 34px;
-}
-
-.k-multiselect-wrap li {
-    line-height: 27px;
-}
-
-.k-list-container {
-    border-color: #DEDEDE;
-    background-color: #FFFFFF;
-}
-
-.k-popup .k-list .k-item.k-state-hover {
-    background: #3c8dbc;
-    border-color: #367fa9;
-    color: #fff;
-    box-shadow: none;
-}
-
-.k-popup .k-list .k-item.k-state-focused {
-    box-shadow: none;
-}
-
-.input-group.input-group-short .input-group-btn {
-    width: auto;
-}
-
-.input-group.input-group-short .k-widget{
-    margin-right: 10px;
-}
-
-.input-group.input-group-short .input-group-text{
-    margin-right: 10px;
-}
-
-table td .form-group {
-    margin-bottom: 0;
-    margin-top: 2px;
-}
-
-.table-bordered>thead {
-    border-bottom: none;
-}
-
-.table-bordered>thead>tr>th, .table-bordered>tbody>tr>th, 
-.table-bordered>tfoot>tr>th, .table-bordered>thead>tr>td, 
-.table-bordered>tbody>tr>td, .table-bordered>tfoot>tr>td {
-    border: 1px solid #E0E0E0;
-    border-top: 1px solid #E0E0E0 !important;
-}
-
-.form-horizontal span.required {
-    float: right;
-    margin-top: 8px;
-    margin-left: 5px;
-    color: #FF5E5E;
-}
-
-.please-wait {
-    background: url('images/ajax_loader_small.gif') no-repeat;
-    padding-left: 20px;
-}
-
-.form-group .please-wait {
-    margin-top: 10px;
-}
-
-.alert {
-    margin-bottom: 0;
-}
-
-.field-validation-error, .validation-summary-errors {
-    color: red;
-}
-
-.k-grid tbody td>.k-grid-delete {
-    margin-top: 0;
-}
-
-.skin-blue .qq-upload-button {
-    display: inline-block;
-    padding: 6px 12px;
-    margin-bottom: 0;
-    font-size: 14px;
-    font-weight: 400;
-    line-height: 1.42857143;
-    text-align: center;
-    white-space: nowrap;
-    vertical-align: middle;
-    -ms-touch-action: manipulation;
-    touch-action: manipulation;
-    cursor: pointer;
-    -webkit-user-select: none;
-    -moz-user-select: none;
-    -ms-user-select: none;
-    user-select: none;
-    background-image: none;
-    border: 1px solid transparent;
-    border-radius: 4px;
-    background-color: #00a65a;
-    border-color: #008d4c;
-    margin-top: 5px;
-}
-
-.nav>li>a>img {
-    margin-right: 8px;
-    vertical-align: baseline;
-}
-
-.nav-tabs-custom>.nav-tabs {
-    border-bottom-color: #ddd;
-}
-
-.nav-tabs-custom .nav-tabs-custom>.tab-content {
-    border-right: 1px solid #ddd;
-    border-left: 1px solid #ddd;
-}
-
-.nav-tabs-custom>.nav-tabs>li.active>a {
-    border-left-color: #ddd;
-    border-right-color: #ddd;
-}
-
-.nav-tabs-custom .nav-tabs-custom>.nav-tabs>li.active>a {
-    border-right: 1px solid #ddd !important;
-    border-left: 1px solid #ddd !important;
-}
-
-.nav-tabs-custom {
-    margin-bottom: 0;
-}
-
-.nav-tabs-custom .tab-pane > .panel{
-    border: none;
-    box-shadow: none;
-}
-
-.nav-tabs-custom .tab-pane > .panel .panel-body{
-    padding: 5px;
-}
-
-.nav-tabs-custom + .panel, .panel + .nav-tabs-custom {
-    margin-top: 5px;
-}
-
-.nav-tabs-custom .nav-tabs-custom {
-    border-bottom: 1px solid #ddd;
-    box-shadow: none;
-}
-
-.sidebar-menu, .main-sidebar .user-panel, .sidebar-menu>li.header {
-    white-space: normal;
-}
-
-.panel-search .form-control{
-    max-width: 425px;
-}
-
-input[type=file].form-control {
-    height: auto;
-}
-
-.qq-upload-list {
-    margin-top: 5px !important;
-}
-
-.qq-upload-list li.qq-upload-success {
-    background-color: #3c8dbc !important;
-}
-
-.form-group > div > a {
-    display: inline-block;
-    padding-top: 6px;
-}
-
-.form-group .k-autocomplete, .form-group .k-combobox, .form-group .k-datepicker, 
-.form-group .k-timepicker, .form-group .k-datetimepicker, .form-group .k-colorpicker, 
-.form-group .k-numerictextbox, .form-group .k-dropdown, .form-group .k-selectbox, 
-.form-group .k-textbox, .form-group .k-datetimepicker {
-    width: 200px !important;
-    max-width: 100%;
-}
-
-.k-window-titlebar {
-    height: 2em;
-}
-
-.navbar-custom-menu>.navbar-nav>li {
-    height: 50px;
-}
-
-.main-header {
-    max-height: 150px;
-}
-
-.content-header>h1 {
-    margin-bottom: 10px;
-}
-
-.content-header>h1>small {
-    color: #0076BB;
-    font-weight: normal;
-    margin-left: 6px;
-}
-
-.content-header>h1>small .fa-arrow-circle-left {
-    font-size: 14px;
-    margin-right: 1px;
-}
-
-.content-header .btn {
-    margin-bottom: 5px;
-}
-
-.mce-container {
-    max-width: 100%;
-}
-
-.modal-dialog {
-    margin-top: 200px;
-}
-.uploaded-image {
-    margin-bottom: 5px;
-}
-/*order list statuses*/
-.order-list span.order-status {
-    padding: .2em .6em .3em;
-    border-radius: .25em;
-    color: #2e2e2e;
-}
-.order-list span.order-status-pending {
-    background-color: #f39c12;
-    color: #fff;
-}
-.order-list span.order-status-processing {
-    background-color: #00c0ef;
-    color: #fff;
-}
-.order-list span.order-status-complete {
-    background-color: #00a65a;
-    color: #fff;
-}
-.order-list span.order-status-cancelled {
-    background-color: #dd4b39;
-    color: #fff;
-}
-
-/*grid color statuses*/
-span.grid-report-item {
-    padding: .2em .6em .3em;
-    border-radius: .25em;
-    color: #2e2e2e;
-}
-span.grid-report-item.yellow {
-    background-color: #f39c12;
-    color: #fff;
-}
-span.grid-report-item.blue {
-    background-color: #00c0ef;
-    color: #fff;
-}
-span.grid-report-item.green {
-    background-color: #00a65a;
-    color: #fff;
-}
-span.grid-report-item.red {
-    background-color: #dd4b39;
-    color: #fff;
-}
-.content-header .btn-group .dropdown-menu input, 
-.content-header .btn-group .dropdown-menu button,
-.content-header .btn-group .dropdown-menu a {
-    display: block;
-    background: none;
-    border: none;
-    margin: 0;
-    padding: 3px 20px;
-    font-weight: 400;
-    line-height: 1.42857143;
-    color: #777;
-    white-space: nowrap;
-}
-
-.dropdown-menu a:hover {
-    text-decoration: none;
-}
-
-.content-header .pull-right .dropdown-menu {
-    right: 0;
-    left: auto;
-    box-shadow: 3px 3px 5px rgba(0,0,0,0.1);
-}
-
-.callout.callout-success, .alert-success, 
-.label-success, .modal-success .modal-body {
-    background-color: #6AC171 !important;
-}
-
-.alert-success {
-    border-color: #02A91E;
-}
-
-.k-grid-header .k-header {
-    white-space: normal;
-}
-
-.k-grid.k-widget {
-    overflow-x: auto;
-}
-
-<<<<<<< HEAD
-ul.common-list {
-    list-style: none;
-    padding-left: 0;
-    margin-bottom: 15px;
-}
-
-.sidebar-form {
-    border: none !important;
-    overflow: visible;
-    margin: 10px 10px 0 !important;
-}
-
-.skin-blue .sidebar-form input[type="text"] {
-    border-radius: 2px;
-}
-
-.fa.true-icon {
-    color: #007FCC;
-    font-size: 20px;
-}
-
-.fa.false-icon {
-    color: #D22D2D;
-    font-size: 20px;
-}
-
-.throbber-header{
-    font-size: 145%;
-}
-.throbber{
-    display: none;
-}
-.throbber .curtain{
-    position: fixed;
-    left: 0;
-    top: 0;
-    width: 100%;
-    height: 100%;
-    background-color: #3e4d45;
-    opacity: 0.9;
-    filter: alpha(opacity=90);
-    z-index: 9999;
-}
-.throbber .curtain-content{
-    position: absolute;
-    left: 0;
-    top: 0;
-    width: 100%;
-    height: 100%;
-    z-index: 9999;
-}
-.throbber .curtain-content div{
-    text-align: center;
-    padding: 250px;
-    color: #FFF;
-}
-
-.admin-search-box {
-    background: url(images/search-icon.png) no-repeat 97%;
-    padding-right: 30px;
-}
-
-/*override font-awesome styles*/
-.fa {
-    padding-right: 5px !important;
-}
-
-/*AJAX loading*/
-#ajaxBusy{
-    display: none;
-    left: 0;
-    position: fixed;
-    top: 0;
-    width: 100%;
-    z-index: 100000;
-}
-#ajaxBusy span{
-    background: url(images/ajax-loading.gif) no-repeat;
-    width: 40px;
-    height: 40px;
-    float: right;
-    margin: 9px 9px 0px 0px;
-}
-.please-wait{
-    background: url('images/ajax_loader_small.gif') no-repeat;
-    padding-left: 20px;
-}
-
-.dropdown-menu>li>a>.fa {
-    margin-right: 0;
-}
-
-.info-box {
-    min-height: 106px;
-}
-
-.info-box-icon {
-    min-height: 106px;
-}
-
-.nav-tabs-customer-statistics .chart, .nav-tabs-order-statistics .chart {
-    height: 300px;
-}
-
-.new-item-notification {
-width: 25px;
-    height: 25px;
-    background-image: -webkit-linear-gradient(45deg,rgba(255,255,255,.15) 25%,transparent 25%,transparent 50%,rgba(255,255,255,.15) 50%,rgba(255,255,255,.15) 75%,transparent 75%,transparent);
-    background-image: -o-linear-gradient(45deg,rgba(255,255,255,.15) 25%,transparent 25%,transparent 50%,rgba(255,255,255,.15) 50%,rgba(255,255,255,.15) 75%,transparent 75%,transparent);
-    background-image: linear-gradient(45deg,rgba(255,255,255,.15) 25%,transparent 25%,transparent 50%,rgba(255,255,255,.15) 50%,rgba(255,255,255,.15) 75%,transparent 75%,transparent);
-    -webkit-background-size: 40px 40px;
-    background-size: 40px 40px;
-    background-color: #dd4b39;
-    display: inline-block;
-    color: #fff;
-    border-radius: 15px;
-    line-height: 24px;
-    text-align: center;
-    -webkit-animation: progress-bar-stripes 2s linear infinite;
-    -o-animation: progress-bar-stripes 2s linear infinite;
-    animation: progress-bar-stripes 2s linear infinite;
-    margin-left: 10px;
-}
-
-.new-item-notification span {
-    font-size: 15px;
-}
-
-.maintenance-menu {
-    position: relative;    
-}
-
-.maintenance-menu .dropdown-menu{
-    width: 280px !important;
-    border: none !important;
-}
-
-.maintenance-menu .dropdown-menu a {
-    background-color: transparent !important;
-    color: #fff;
-}
-
-.margin-r-10 {
-    margin-right: 10px;
-}
-
-.margin-l-10 {
-    margin-left: 10px;
-=======
-.margin-t-5 {
-    margin-top: 5px;
->>>>>>> 1e80851a
-}
-
-@media (max-width: 1200px) {
-    .form-horizontal .ico-help {
-         display: none;
-    }
-
-    .form-horizontal .panel-search-popup .ico-help {
-         display: block;
-    }
-
-    .main-header .navbar-custom-menu {
-        float: none;
-    }
-
-    .main-header .navbar-custom-menu > .navbar-nav {
-        float: none;
-    }
-
-    .form-control {
-        margin-bottom: 3px;
-    }
-
-    .k-autocomplete, .k-combobox, .k-datepicker, .k-timepicker, .k-datetimepicker, 
-    .k-colorpicker, .k-numerictextbox, .k-dropdown, .k-selectbox, .k-textbox, .k-datetimepicker {
-        margin-bottom: 3px;
-    }
-
-    .k-grid.k-widget > table{
-        min-width: 400px;
-    }
-}
-
-@media (max-width: 992px) {
-    .form-horizontal .control-label {
-        float: none;
-        margin-bottom: 5px;
-        width: 100%;
-        text-align: left;
-        padding-top: 0;
-    }
-
-    .form-horizontal .panel-search-popup .control-label {
-        float: right;
-        width: auto;
-        padding-top: 6px;
-    }
-
-    .panel-search .form-control{
-        max-width: 100%;
-    }
-
-    .form-horizontal span.required {
-        float: none;
-    }
-
-    .form-group input[type=checkbox] {
-        margin-top: 2px;
-    }
-}
-
-@media (max-width: 767px) {
-    .main-header {
-        max-height: 200px;
-    }
-
-    .main-sidebar, .left-side {
-        padding-top: 155px;
-    }
-
-    .modal-dialog {
-        margin-top: 30px;
-    }
-
-    .form-horizontal .panel-search-popup .control-label {
-        float: none;
-        width: 100%;
-        padding-top: 0;
-    }
-
-    .form-horizontal .panel-search-popup .ico-help {
-         display: none;
-    }
-
-    .navbar-nav>.user-menu .user-image {
-        margin-top: -2px;
-    }
-}
-
-@media (max-width: 480px) {
-    .maintenance-menu .dropdown-menu {
-        left: 0;
-    }
+﻿.main-header .logo {
+    padding: 0;
+}
+.main-header .logo-lg {
+    background: url(images/logo.png) no-repeat 50% 50%;
+    height: 50px;
+}
+.main-header .logo-mini {
+    background: url(images/logo-mini.png) no-repeat 50% 50%;
+    height: 50px;
+}
+.navbar-nav span.public-store {
+    padding: 15px;
+    display: block;
+}
+.navbar-nav span.public-store a {
+    color: #fff;
+}
+table.adminContent {
+    border-collapse: collapse;
+    color: #333;
+    font-size: 14px;
+    margin: 0;
+    width: 100%;
+    vertical-align: middle;
+    text-align: left;
+}
+.k-state-active, .k-state-active:hover, .k-active-filter, .k-tabstrip .k-state-active {
+    border-color: #c5c5c5 !important;
+}
+
+.form-group {
+    margin-bottom: 5px;
+}
+
+.form-group input[type=checkbox] {
+    margin-top: 10px;
+}
+
+.form-group .checkbox input[type=checkbox] {
+    margin-top: 3px;
+}
+
+.tag-editor {
+    border: 1px solid #d2d6de !important;
+    line-height: 26px !important;
+}
+
+.form-horizontal .control-label {
+    float: right;
+    max-width: 90%;
+}
+.form-horizontal .ico-help {
+    float: right;
+    margin-top: 6px;
+    margin-left: 6px;
+    color:#3c8dbc;
+    font-size: 1.17em;
+}
+
+.form-text-row {
+    padding-top: 6px;
+}
+
+.mce-panel {
+    border-color: #d2d6de !important;
+}
+
+.k-button {
+    display: inline-block;
+    padding: 6px 12px;
+    margin-bottom: 0;
+    font-size: 14px;
+    font-weight: 400;
+    line-height: 1.42857143;
+    text-align: center;
+    white-space: nowrap;
+    vertical-align: middle;
+    -ms-touch-action: manipulation;
+    touch-action: manipulation;
+    cursor: pointer;
+    -webkit-user-select: none;
+    -moz-user-select: none;
+    -ms-user-select: none;
+    user-select: none;
+    background-image: none;
+    border: 1px solid transparent;
+    border-radius: 4px;
+    background-color: #f4f4f4;
+    color: #444;
+    border-color: #ddd;
+}
+
+.btn-search {
+    margin-top: 10px;
+    min-width: 150px;
+    padding: 7px 10px;
+    font-size: 18px;
+}
+
+.panel-search-popup .btn-search{
+    margin-left: auto;
+    margin-right: auto;
+    display: block;
+}
+
+.dropdown-toggle.bg-purple {
+    border-left: 1px solid #AA89CE;
+}
+
+.k-button:hover, .k-button:focus, .k-button.k-state-focused {
+    background-color: #e7e7e7;
+    background-image: none;
+    color: #333;
+    border-color: #adadad;
+    text-decoration: none;
+}
+
+.k-button:active {
+    color: #333;
+    background-color: #e7e7e7;
+    border-color: #adadad;
+}
+
+.k-button:focus:active:not(.k-state-disabled):not([disabled]) {
+    box-shadow: none;
+    -webkit-box-shadow: none;
+}
+
+.k-picker-wrap.k-state-default, 
+.k-numeric-wrap.k-state-default {
+    border-radius: 0;
+    border: none;
+    height: 34px;
+}
+
+.k-picker-wrap .k-select, 
+.k-numeric-wrap .k-select{
+    border-radius: 0;
+    border: none;
+}
+
+.k-picker-wrap.k-state-default>.k-select,
+.k-numeric-wrap.k-state-default>.k-select {
+    background-color: #3c8dbc;
+    border: none;
+    height: 34px;
+}
+
+.k-picker-wrap .k-input, 
+.k-numeric-wrap .k-input {
+    height: 27px;
+    border-radius: 0;
+    border: 1px solid #d2d6de;
+    text-indent: 0.7em;
+    color: #555;
+}
+
+.k-picker-wrap.k-state-focused.k-state-selected,
+.k-numeric-wrap.k-state-focused.k-state-selected,
+td.k-state-focused.k-state-selected{
+    -webkit-box-shadow: inset 0 0 3px 4px #5FA6D2;
+    box-shadow: inset 0 0 3px 4px #5FA6D2;
+}
+
+.k-state-selected, 
+.k-state-selected:link, 
+.k-state-selected:visited, 
+.k-list>.k-state-selected, 
+.k-list>.k-state-highlight, 
+.k-panel>.k-state-selected, 
+.k-ghost-splitbar-vertical, 
+.k-ghost-splitbar-horizontal, 
+.k-draghandle.k-state-selected:hover, 
+.k-scheduler .k-scheduler-toolbar 
+.k-state-selected, .k-scheduler 
+.k-today.k-state-selected, .k-marquee-color{
+    background-color: #3c8dbc;
+    border-color: #3c8dbc;
+}
+
+.k-picker-wrap.k-state-focused, 
+.k-numeric-wrap.k-state-focused {
+    border-color: #00c0ef;
+    box-shadow: none;
+}
+
+.k-numerictextbox .k-link {
+    height: 17px;
+}
+
+.k-numeric-wrap .k-link+.k-link {
+    border-radius: 0;
+}
+
+.k-numeric-wrap.k-state-disabled, 
+.k-picker-wrap.k-state-disabled {
+    border-radius: 0;
+    border: none;
+    opacity: 1;
+    height: 34px;
+}
+
+.k-numeric-wrap.k-state-disabled .k-input, 
+.k-picker-wrap.k-state-disabled .k-input{    
+    background-color: #eee;
+    cursor: not-allowed
+}
+
+.k-numerictextbox .k-link.k-state-selected {
+    background-color: #00c0ef;
+}
+
+.k-numerictextbox .k-i-arrow-n,
+.k-numerictextbox .k-i-arrow-s {
+    height: 17px;
+    background: none;
+}
+
+.k-numerictextbox .k-select .k-i-arrow-n:before,
+.k-numerictextbox .k-select .k-i-arrow-s:before {
+    color: #fff;
+    font: normal normal normal 14px/1 FontAwesome;
+    height: 17px;
+    line-height: 17px;
+}
+
+.k-numerictextbox .k-link .k-i-arrow-n:before {
+    content: "\f0d8";
+}
+
+.k-numerictextbox .k-link .k-i-arrow-s:before {
+    content: "\f0d7";
+}
+
+.k-picker-wrap .k-select .k-i-calendar:before,
+.k-picker-wrap .k-select .k-i-clock:before {
+    color: #fff;
+    font: normal normal normal 14px/1 FontAwesome;
+    height: 17px;
+    line-height: 17px;
+}
+
+.k-picker-wrap .k-i-calendar,
+.k-picker-wrap .k-i-clock {
+    background: none;
+}
+
+.k-picker-wrap .k-i-calendar:before {
+    content: "\f073";
+}
+
+.k-picker-wrap .k-i-clock:before {
+    content: "\f017";
+}
+
+.k-datetimepicker .k-picker-wrap .k-icon {
+    margin: 0 3px;
+}
+
+.k-multiselect.k-header {
+    border-color: #d2d6de;
+    border-radius: 0;
+    max-width: 423px;
+}
+
+.k-multiselect.k-header.k-state-hover, .k-multiselect.k-header.k-state-focused {
+    border-color: #3c8dbc !important;
+    box-shadow: none !important;
+}
+
+.k-multiselect-wrap {
+    height: 34px;
+}
+
+.k-multiselect-wrap li {
+    line-height: 27px;
+}
+
+.k-list-container {
+    border-color: #DEDEDE;
+    background-color: #FFFFFF;
+}
+
+.k-popup .k-list .k-item.k-state-hover {
+    background: #3c8dbc;
+    border-color: #367fa9;
+    color: #fff;
+    box-shadow: none;
+}
+
+.k-popup .k-list .k-item.k-state-focused {
+    box-shadow: none;
+}
+
+.input-group.input-group-short .input-group-btn {
+    width: auto;
+}
+
+.input-group.input-group-short .k-widget{
+    margin-right: 10px;
+}
+
+.input-group.input-group-short .input-group-text{
+    margin-right: 10px;
+}
+
+table td .form-group {
+    margin-bottom: 0;
+    margin-top: 2px;
+}
+
+.table-bordered>thead {
+    border-bottom: none;
+}
+
+.table-bordered>thead>tr>th, .table-bordered>tbody>tr>th, 
+.table-bordered>tfoot>tr>th, .table-bordered>thead>tr>td, 
+.table-bordered>tbody>tr>td, .table-bordered>tfoot>tr>td {
+    border: 1px solid #E0E0E0;
+    border-top: 1px solid #E0E0E0 !important;
+}
+
+.form-horizontal span.required {
+    float: right;
+    margin-top: 8px;
+    margin-left: 5px;
+    color: #FF5E5E;
+}
+
+.please-wait {
+    background: url('images/ajax_loader_small.gif') no-repeat;
+    padding-left: 20px;
+}
+
+.form-group .please-wait {
+    margin-top: 10px;
+}
+
+.alert {
+    margin-bottom: 0;
+}
+
+.field-validation-error, .validation-summary-errors {
+    color: red;
+}
+
+.k-grid tbody td>.k-grid-delete {
+    margin-top: 0;
+}
+
+.skin-blue .qq-upload-button {
+    display: inline-block;
+    padding: 6px 12px;
+    margin-bottom: 0;
+    font-size: 14px;
+    font-weight: 400;
+    line-height: 1.42857143;
+    text-align: center;
+    white-space: nowrap;
+    vertical-align: middle;
+    -ms-touch-action: manipulation;
+    touch-action: manipulation;
+    cursor: pointer;
+    -webkit-user-select: none;
+    -moz-user-select: none;
+    -ms-user-select: none;
+    user-select: none;
+    background-image: none;
+    border: 1px solid transparent;
+    border-radius: 4px;
+    background-color: #00a65a;
+    border-color: #008d4c;
+    margin-top: 5px;
+}
+
+.nav>li>a>img {
+    margin-right: 8px;
+    vertical-align: baseline;
+}
+
+.nav-tabs-custom>.nav-tabs {
+    border-bottom-color: #ddd;
+}
+
+.nav-tabs-custom .nav-tabs-custom>.tab-content {
+    border-right: 1px solid #ddd;
+    border-left: 1px solid #ddd;
+}
+
+.nav-tabs-custom>.nav-tabs>li.active>a {
+    border-left-color: #ddd;
+    border-right-color: #ddd;
+}
+
+.nav-tabs-custom .nav-tabs-custom>.nav-tabs>li.active>a {
+    border-right: 1px solid #ddd !important;
+    border-left: 1px solid #ddd !important;
+}
+
+.nav-tabs-custom {
+    margin-bottom: 0;
+}
+
+.nav-tabs-custom .tab-pane > .panel{
+    border: none;
+    box-shadow: none;
+}
+
+.nav-tabs-custom .tab-pane > .panel .panel-body{
+    padding: 5px;
+}
+
+.nav-tabs-custom + .panel, .panel + .nav-tabs-custom {
+    margin-top: 5px;
+}
+
+.nav-tabs-custom .nav-tabs-custom {
+    border-bottom: 1px solid #ddd;
+    box-shadow: none;
+}
+
+.sidebar-menu, .main-sidebar .user-panel, .sidebar-menu>li.header {
+    white-space: normal;
+}
+
+.panel-search .form-control{
+    max-width: 425px;
+}
+
+input[type=file].form-control {
+    height: auto;
+}
+
+.qq-upload-list {
+    margin-top: 5px !important;
+}
+
+.qq-upload-list li.qq-upload-success {
+    background-color: #3c8dbc !important;
+}
+
+.form-group > div > a {
+    display: inline-block;
+    padding-top: 6px;
+}
+
+.form-group .k-autocomplete, .form-group .k-combobox, .form-group .k-datepicker, 
+.form-group .k-timepicker, .form-group .k-datetimepicker, .form-group .k-colorpicker, 
+.form-group .k-numerictextbox, .form-group .k-dropdown, .form-group .k-selectbox, 
+.form-group .k-textbox, .form-group .k-datetimepicker {
+    width: 200px !important;
+    max-width: 100%;
+}
+
+.k-window-titlebar {
+    height: 2em;
+}
+
+.navbar-custom-menu>.navbar-nav>li {
+    height: 50px;
+}
+
+.main-header {
+    max-height: 150px;
+}
+
+.content-header>h1 {
+    margin-bottom: 10px;
+}
+
+.content-header>h1>small {
+    color: #0076BB;
+    font-weight: normal;
+    margin-left: 6px;
+}
+
+.content-header>h1>small .fa-arrow-circle-left {
+    font-size: 14px;
+    margin-right: 1px;
+}
+
+.content-header .btn {
+    margin-bottom: 5px;
+}
+
+.mce-container {
+    max-width: 100%;
+}
+
+.modal-dialog {
+    margin-top: 200px;
+}
+.uploaded-image {
+    margin-bottom: 5px;
+}
+/*order list statuses*/
+.order-list span.order-status {
+    padding: .2em .6em .3em;
+    border-radius: .25em;
+    color: #2e2e2e;
+}
+.order-list span.order-status-pending {
+    background-color: #f39c12;
+    color: #fff;
+}
+.order-list span.order-status-processing {
+    background-color: #00c0ef;
+    color: #fff;
+}
+.order-list span.order-status-complete {
+    background-color: #00a65a;
+    color: #fff;
+}
+.order-list span.order-status-cancelled {
+    background-color: #dd4b39;
+    color: #fff;
+}
+
+/*grid color statuses*/
+span.grid-report-item {
+    padding: .2em .6em .3em;
+    border-radius: .25em;
+    color: #2e2e2e;
+}
+span.grid-report-item.yellow {
+    background-color: #f39c12;
+    color: #fff;
+}
+span.grid-report-item.blue {
+    background-color: #00c0ef;
+    color: #fff;
+}
+span.grid-report-item.green {
+    background-color: #00a65a;
+    color: #fff;
+}
+span.grid-report-item.red {
+    background-color: #dd4b39;
+    color: #fff;
+}
+.content-header .btn-group .dropdown-menu input, 
+.content-header .btn-group .dropdown-menu button,
+.content-header .btn-group .dropdown-menu a {
+    display: block;
+    background: none;
+    border: none;
+    margin: 0;
+    padding: 3px 20px;
+    font-weight: 400;
+    line-height: 1.42857143;
+    color: #777;
+    white-space: nowrap;
+}
+
+.dropdown-menu a:hover {
+    text-decoration: none;
+}
+
+.content-header .pull-right .dropdown-menu {
+    right: 0;
+    left: auto;
+    box-shadow: 3px 3px 5px rgba(0,0,0,0.1);
+}
+
+.callout.callout-success, .alert-success, 
+.label-success, .modal-success .modal-body {
+    background-color: #6AC171 !important;
+}
+
+.alert-success {
+    border-color: #02A91E;
+}
+
+.k-grid-header .k-header {
+    white-space: normal;
+}
+
+.k-grid.k-widget {
+    overflow-x: auto;
+}
+
+ul.common-list {
+    list-style: none;
+    padding-left: 0;
+    margin-bottom: 15px;
+}
+
+.sidebar-form {
+    border: none !important;
+    overflow: visible;
+    margin: 10px 10px 0 !important;
+}
+
+.skin-blue .sidebar-form input[type="text"] {
+    border-radius: 2px;
+}
+
+.fa.true-icon {
+    color: #007FCC;
+    font-size: 20px;
+}
+
+.fa.false-icon {
+    color: #D22D2D;
+    font-size: 20px;
+}
+
+.throbber-header{
+    font-size: 145%;
+}
+.throbber{
+    display: none;
+}
+.throbber .curtain{
+    position: fixed;
+    left: 0;
+    top: 0;
+    width: 100%;
+    height: 100%;
+    background-color: #3e4d45;
+    opacity: 0.9;
+    filter: alpha(opacity=90);
+    z-index: 9999;
+}
+.throbber .curtain-content{
+    position: absolute;
+    left: 0;
+    top: 0;
+    width: 100%;
+    height: 100%;
+    z-index: 9999;
+}
+.throbber .curtain-content div{
+    text-align: center;
+    padding: 250px;
+    color: #FFF;
+}
+
+.admin-search-box {
+    background: url(images/search-icon.png) no-repeat 97%;
+    padding-right: 30px;
+}
+
+/*override font-awesome styles*/
+.fa {
+    padding-right: 5px !important;
+}
+
+/*AJAX loading*/
+#ajaxBusy{
+    display: none;
+    left: 0;
+    position: fixed;
+    top: 0;
+    width: 100%;
+    z-index: 100000;
+}
+#ajaxBusy span{
+    background: url(images/ajax-loading.gif) no-repeat;
+    width: 40px;
+    height: 40px;
+    float: right;
+    margin: 9px 9px 0px 0px;
+}
+.please-wait{
+    background: url('images/ajax_loader_small.gif') no-repeat;
+    padding-left: 20px;
+}
+
+.dropdown-menu>li>a>.fa {
+    margin-right: 0;
+}
+
+.info-box {
+    min-height: 106px;
+}
+
+.info-box-icon {
+    min-height: 106px;
+}
+
+.nav-tabs-customer-statistics .chart, .nav-tabs-order-statistics .chart {
+    height: 300px;
+}
+
+.new-item-notification {
+width: 25px;
+    height: 25px;
+    background-image: -webkit-linear-gradient(45deg,rgba(255,255,255,.15) 25%,transparent 25%,transparent 50%,rgba(255,255,255,.15) 50%,rgba(255,255,255,.15) 75%,transparent 75%,transparent);
+    background-image: -o-linear-gradient(45deg,rgba(255,255,255,.15) 25%,transparent 25%,transparent 50%,rgba(255,255,255,.15) 50%,rgba(255,255,255,.15) 75%,transparent 75%,transparent);
+    background-image: linear-gradient(45deg,rgba(255,255,255,.15) 25%,transparent 25%,transparent 50%,rgba(255,255,255,.15) 50%,rgba(255,255,255,.15) 75%,transparent 75%,transparent);
+    -webkit-background-size: 40px 40px;
+    background-size: 40px 40px;
+    background-color: #dd4b39;
+    display: inline-block;
+    color: #fff;
+    border-radius: 15px;
+    line-height: 24px;
+    text-align: center;
+    -webkit-animation: progress-bar-stripes 2s linear infinite;
+    -o-animation: progress-bar-stripes 2s linear infinite;
+    animation: progress-bar-stripes 2s linear infinite;
+    margin-left: 10px;
+}
+
+.new-item-notification span {
+    font-size: 15px;
+}
+
+.maintenance-menu {
+    position: relative;    
+}
+
+.maintenance-menu .dropdown-menu{
+    width: 280px !important;
+    border: none !important;
+}
+
+.maintenance-menu .dropdown-menu a {
+    background-color: transparent !important;
+    color: #fff;
+}
+
+.margin-r-10 {
+    margin-right: 10px;
+}
+
+.margin-l-10 {
+    margin-left: 10px;
+}
+
+.margin-t-5 {
+    margin-top: 5px;
+}
+
+@media (max-width: 1200px) {
+    .form-horizontal .ico-help {
+         display: none;
+    }
+
+    .form-horizontal .panel-search-popup .ico-help {
+         display: block;
+    }
+
+    .main-header .navbar-custom-menu {
+        float: none;
+    }
+
+    .main-header .navbar-custom-menu > .navbar-nav {
+        float: none;
+    }
+
+    .form-control {
+        margin-bottom: 3px;
+    }
+
+    .k-autocomplete, .k-combobox, .k-datepicker, .k-timepicker, .k-datetimepicker, 
+    .k-colorpicker, .k-numerictextbox, .k-dropdown, .k-selectbox, .k-textbox, .k-datetimepicker {
+        margin-bottom: 3px;
+    }
+
+    .k-grid.k-widget > table{
+        min-width: 400px;
+    }
+}
+
+@media (max-width: 992px) {
+    .form-horizontal .control-label {
+        float: none;
+        margin-bottom: 5px;
+        width: 100%;
+        text-align: left;
+        padding-top: 0;
+    }
+
+    .form-horizontal .panel-search-popup .control-label {
+        float: right;
+        width: auto;
+        padding-top: 6px;
+    }
+
+    .panel-search .form-control{
+        max-width: 100%;
+    }
+
+    .form-horizontal span.required {
+        float: none;
+    }
+
+    .form-group input[type=checkbox] {
+        margin-top: 2px;
+    }
+}
+
+@media (max-width: 767px) {
+    .main-header {
+        max-height: 200px;
+    }
+
+    .main-sidebar, .left-side {
+        padding-top: 155px;
+    }
+
+    .modal-dialog {
+        margin-top: 30px;
+    }
+
+    .form-horizontal .panel-search-popup .control-label {
+        float: none;
+        width: 100%;
+        padding-top: 0;
+    }
+
+    .form-horizontal .panel-search-popup .ico-help {
+         display: none;
+    }
+
+    .navbar-nav>.user-menu .user-image {
+        margin-top: -2px;
+    }
+}
+
+@media (max-width: 480px) {
+    .maintenance-menu .dropdown-menu {
+        left: 0;
+    }
 }